--- conflicted
+++ resolved
@@ -12,7 +12,6 @@
             .enableExperimentalFeature("StrictConcurrency"),
         ]
     ),
-<<<<<<< HEAD
     .target(
         name: "XcodeProjMapper",
         dependencies: [
@@ -20,17 +19,16 @@
             .product(name: "Path", package: "Path"),
             .product(name: "XcodeProj", package: "XcodeProj"),
         ],
-        path: "Sources/XcodeProjMapper",
         swiftSettings: [
             .enableExperimentalFeature("StrictConcurrency"),
         ]
     ),
     .testTarget(
         name: "XcodeGraphTests",
-        dependencies: [
-            "XcodeGraph",
-        ],
-        path: "Tests/XcodeGraphTests"
+        dependencies: [.target(name: "XcodeGraph")],
+        swiftSettings: [
+            .enableExperimentalFeature("StrictConcurrency"),
+        ]
     ),
     .testTarget(
         name: "XcodeProjMapperTests",
@@ -38,16 +36,11 @@
             "XcodeProjMapper",
             .product(name: "InlineSnapshotTesting", package: "swift-snapshot-testing"),
         ],
-        path: "Tests/XcodeProjMapperTests",
         resources: [
             .copy("Resources"),
-=======
-    .testTarget(
-        name: "XcodeGraphTests",
-        dependencies: [.target(name: "XcodeGraph")],
+        ],
         swiftSettings: [
             .enableExperimentalFeature("StrictConcurrency"),
->>>>>>> 0b0b0fca
         ]
     ),
 ]
